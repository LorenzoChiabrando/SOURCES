#!/bin/bash
. great_package.sh
echo
echo
echo "--------------------------------------------------------------------"
echo "                   Variability analysis for Flux Balance"
echo "--------------------------------------------------------------------"
echo
echo
<<<<<<< HEAD
if [ "$1" = "" ] || [ "$1" = "-h" ] || [ "$1" = "-help" ] || [ "$#" -ne "6" ]
then
=======

if [ "$1" = "" ] || [ "$1" = "-h" ] || [ "$1" = "-help" ] || [ "$#" -ne "6" ]
then

>>>>>>> 970770fa
echo "Use Variability.sh <Flux_Balance_Problem> <Solutions_Flux_Balance> <Flux_names> <GAMMA> <Variability_Ouput> <CORES>"
	echo "       where:"
    echo "       <Flux_Balance_Problem>   ->  the file describing the LP problem"
    echo "       <Solutions_Flux_Balance> ->  the file storing the LP solution computed by PNODE (i.e .flux)"
    echo "       <Flux_name>              ->  the file storing the list of fluxes names (one for line) on which the variability is computed"
    echo "       <GAMMA>                  ->  a double value used as gamma in the variability analysis"
    echo "       <CORES>                  ->  the number of processes executed in parallel"
    echo
 	exit
fi
FBProblem=$1
FBPSolution=$2
FName=$3
GAMMA=$4
Output=$5
Cores=$6
<<<<<<< HEAD
=======

>>>>>>> 970770fa
readarray -t FluxNameArray < "${FName}"
echo "Flux names for variability:"
echo ${FluxNameArray[@]}
echo
echo "Running:"
for i in "${FluxNameArray[@]}"
do
	echo ${GREATSPN_BINDIR}/VARIABILITY ${Output}$i ${FBProblem} ${FBPSolution} $i ${GAMMA} "&"
	${GREATSPN_BINDIR}/VARIABILITY ${Output}$i ${FBProblem} ${FBPSolution} $i ${GAMMA} &
	background=( $(jobs -p) )
	if (( ${#background[@]} == Cores )); then
        	wait -n
	fi
done
wait
echo "--------------------------------------------------------------------"<|MERGE_RESOLUTION|>--- conflicted
+++ resolved
@@ -7,15 +7,10 @@
 echo "--------------------------------------------------------------------"
 echo
 echo
-<<<<<<< HEAD
-if [ "$1" = "" ] || [ "$1" = "-h" ] || [ "$1" = "-help" ] || [ "$#" -ne "6" ]
-then
-=======
 
 if [ "$1" = "" ] || [ "$1" = "-h" ] || [ "$1" = "-help" ] || [ "$#" -ne "6" ]
 then
 
->>>>>>> 970770fa
 echo "Use Variability.sh <Flux_Balance_Problem> <Solutions_Flux_Balance> <Flux_names> <GAMMA> <Variability_Ouput> <CORES>"
 	echo "       where:"
     echo "       <Flux_Balance_Problem>   ->  the file describing the LP problem"
@@ -32,10 +27,7 @@
 GAMMA=$4
 Output=$5
 Cores=$6
-<<<<<<< HEAD
-=======
 
->>>>>>> 970770fa
 readarray -t FluxNameArray < "${FName}"
 echo "Flux names for variability:"
 echo ${FluxNameArray[@]}
