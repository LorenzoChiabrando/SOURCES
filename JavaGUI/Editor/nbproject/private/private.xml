<?xml version="1.0" encoding="UTF-8"?>
<project-private xmlns="http://www.netbeans.org/ns/project-private/1">
    <editor-bookmarks xmlns="http://www.netbeans.org/ns/editor-bookmarks/2" lastBookmarkId="1"/>
    <open-files xmlns="http://www.netbeans.org/ns/projectui-open-files/2">
        <group>
<<<<<<< HEAD
            <file>file:/home/elvio/GreatSPN/SOURCES/JavaGUI/Editor/src/editor/domain/NetPage.java</file>
            <file>file:/home/elvio/GreatSPN/SOURCES/JavaGUI/Editor/src/editor/domain/elements/GspnPage.java</file>
            <file>file:/home/elvio/GreatSPN/SOURCES/JavaGUI/Editor/src/editor/domain/unfolding/Algebra2.java</file>
            <file>file:/home/elvio/GreatSPN/SOURCES/JavaGUI/Editor/src/editor/domain/Expr.java</file>
            <file>file:/home/elvio/GreatSPN/SOURCES/JavaGUI/Editor/src/editor/domain/grammar/ExprRewriter.java</file>
            <file>file:/home/elvio/GreatSPN/SOURCES/JavaGUI/Editor/src/editor/domain/grammar/ParserContext.java</file>
            <file>file:/home/elvio/GreatSPN/SOURCES/JavaGUI/Editor/src/editor/domain/ProjectPage.java</file>
            <file>file:/home/elvio/GreatSPN/SOURCES/JavaGUI/Editor/src/editor/domain/elements/Transition.java</file>
            <file>file:/home/elvio/GreatSPN/SOURCES/JavaGUI/Editor/src/editor/domain/grammar/ExprIdReplacer.java</file>
=======
            <file>file:/Users/elvio/GreatSPN/SOURCES/JavaGUI/Editor/src/editor/domain/elements/Transition.java</file>
            <file>file:/Users/elvio/GreatSPN/SOURCES/JavaGUI/Editor/src/editor/domain/measures/SolverInvokator.java</file>
            <file>file:/Users/elvio/GreatSPN/SOURCES/JavaGUI/Editor/src/editor/domain/grammar/SemanticParser.java</file>
            <file>file:/Users/elvio/GreatSPN/SOURCES/JavaGUI/Editor/src/editor/domain/unfolding/Algebra2.java</file>
            <file>file:/Users/elvio/GreatSPN/SOURCES/JavaGUI/Editor/src/editor/domain/semiflows/FlowsGenerator.java</file>
            <file>file:/Users/elvio/GreatSPN/SOURCES/JavaGUI/Editor/src/editor/domain/composition/TagBasedCompositionPage2.java</file>
            <file>file:/Users/elvio/GreatSPN/SOURCES/JavaGUI/Editor/src/editor/domain/io/NetLogoFormat.java</file>
            <file>file:/Users/elvio/GreatSPN/SOURCES/JavaGUI/Editor/src/editor/cli/NetLogoCommand.java</file>
>>>>>>> 91dd74f8
        </group>
    </open-files>
</project-private><|MERGE_RESOLUTION|>--- conflicted
+++ resolved
@@ -3,17 +3,6 @@
     <editor-bookmarks xmlns="http://www.netbeans.org/ns/editor-bookmarks/2" lastBookmarkId="1"/>
     <open-files xmlns="http://www.netbeans.org/ns/projectui-open-files/2">
         <group>
-<<<<<<< HEAD
-            <file>file:/home/elvio/GreatSPN/SOURCES/JavaGUI/Editor/src/editor/domain/NetPage.java</file>
-            <file>file:/home/elvio/GreatSPN/SOURCES/JavaGUI/Editor/src/editor/domain/elements/GspnPage.java</file>
-            <file>file:/home/elvio/GreatSPN/SOURCES/JavaGUI/Editor/src/editor/domain/unfolding/Algebra2.java</file>
-            <file>file:/home/elvio/GreatSPN/SOURCES/JavaGUI/Editor/src/editor/domain/Expr.java</file>
-            <file>file:/home/elvio/GreatSPN/SOURCES/JavaGUI/Editor/src/editor/domain/grammar/ExprRewriter.java</file>
-            <file>file:/home/elvio/GreatSPN/SOURCES/JavaGUI/Editor/src/editor/domain/grammar/ParserContext.java</file>
-            <file>file:/home/elvio/GreatSPN/SOURCES/JavaGUI/Editor/src/editor/domain/ProjectPage.java</file>
-            <file>file:/home/elvio/GreatSPN/SOURCES/JavaGUI/Editor/src/editor/domain/elements/Transition.java</file>
-            <file>file:/home/elvio/GreatSPN/SOURCES/JavaGUI/Editor/src/editor/domain/grammar/ExprIdReplacer.java</file>
-=======
             <file>file:/Users/elvio/GreatSPN/SOURCES/JavaGUI/Editor/src/editor/domain/elements/Transition.java</file>
             <file>file:/Users/elvio/GreatSPN/SOURCES/JavaGUI/Editor/src/editor/domain/measures/SolverInvokator.java</file>
             <file>file:/Users/elvio/GreatSPN/SOURCES/JavaGUI/Editor/src/editor/domain/grammar/SemanticParser.java</file>
@@ -22,7 +11,6 @@
             <file>file:/Users/elvio/GreatSPN/SOURCES/JavaGUI/Editor/src/editor/domain/composition/TagBasedCompositionPage2.java</file>
             <file>file:/Users/elvio/GreatSPN/SOURCES/JavaGUI/Editor/src/editor/domain/io/NetLogoFormat.java</file>
             <file>file:/Users/elvio/GreatSPN/SOURCES/JavaGUI/Editor/src/editor/cli/NetLogoCommand.java</file>
->>>>>>> 91dd74f8
         </group>
     </open-files>
 </project-private>