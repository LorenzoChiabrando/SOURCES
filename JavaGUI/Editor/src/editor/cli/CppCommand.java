--- conflicted
+++ resolved
@@ -94,12 +94,8 @@
         }
 
         long saveStart = System.currentTimeMillis();
-<<<<<<< HEAD
+         // Convert in C++
         CppFormat.export(cppFile, gspn, fluxBalanceFlag, context, etv.filenames);
-=======
-        // Convert in C++
-        CppFormat.export(cppFile, gspn, context, etv.filenames);
->>>>>>> 46c48881
 
         System.out.println("SAVING TIME: " + (System.currentTimeMillis() - saveStart) / 1000.0);
         return true;
